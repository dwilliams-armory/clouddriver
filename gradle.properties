#
# Copyright 2014 Netflix, Inc.
#
# Licensed under the Apache License, Version 2.0 (the "License");
# you may not use this file except in compliance with the License.
# You may obtain a copy of the License at
#
#    http://www.apache.org/licenses/LICENSE-2.0
#
# Unless required by applicable law or agreed to in writing, software
# distributed under the License is distributed on an "AS IS" BASIS,
# WITHOUT WARRANTIES OR CONDITIONS OF ANY KIND, either express or implied.
# See the License for the specific language governing permissions and
# limitations under the License.
#

<<<<<<< HEAD
version=0.9.13-SNAPSHOT
=======
version=0.9.14
>>>>>>> 6f5d6b97
<|MERGE_RESOLUTION|>--- conflicted
+++ resolved
@@ -14,8 +14,4 @@
 # limitations under the License.
 #
 
-<<<<<<< HEAD
-version=0.9.13-SNAPSHOT
-=======
-version=0.9.14
->>>>>>> 6f5d6b97
+version=0.9.14-SNAPSHOT
