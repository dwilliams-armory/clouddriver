--- conflicted
+++ resolved
@@ -250,19 +250,10 @@
         it.results = mapOf(
           INSTANCES.ns to listOf(
             DefaultCacheData(
-<<<<<<< HEAD
               idTest,
               mapOf(),
               mapOf(
                 SERVER_GROUPS.ns to listOf(relIdTest)
-=======
-              "aws:instances:test:us-east-1:i-abcd1234",
-              mapOf(),
-              mapOf(
-                SERVER_GROUPS.ns to listOf(
-                  "aws:serverGroups:myapp-test:test:us-east-1:myapp-test-v000"
-                )
->>>>>>> 36235837
               )
             )
           )
@@ -277,19 +268,10 @@
         it.results = mapOf(
           INSTANCES.ns to listOf(
             DefaultCacheData(
-<<<<<<< HEAD
               idProd,
               mapOf(),
               mapOf(
                 SERVER_GROUPS.ns to listOf(relIdProd)
-=======
-              "aws:instances:prod:us-east-1:i-abcd1234",
-              mapOf(),
-              mapOf(
-                SERVER_GROUPS.ns to listOf(
-                  "aws:serverGroups:myapp-prod:prod:us-east-1:myapp-prod-v000"
-                )
->>>>>>> 36235837
               )
             )
           )
